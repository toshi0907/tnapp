--- conflicted
+++ resolved
@@ -31,27 +31,20 @@
     swaggerUi.setup(dynamicSpecs, swaggerUiOptions)(req, res, next);
   });
 
-<<<<<<< HEAD
+  // セキュリティとCORS設定
   app.use(helmet({
     contentSecurityPolicy: {
       directives: {
         ...helmet.contentSecurityPolicy.getDefaultDirectives(),
-        "img-src": ["'self'", "data:", "https://www.google.com"]
+        "img-src": ["'self'", "data:", "https://www.google.com", "https://cdn-ak.favicon.st-hatena.com"]
       }
     }
-  }));
-  app.use(cors());
-  app.use(express.json());
-  app.use(express.urlencoded({ extended: true }));
-=======
-  // セキュリティとCORS設定
-  app.use(helmet());  // セキュリティヘッダーを自動設定（XSS, CSP等）
+  }));  // セキュリティヘッダーを自動設定（XSS, CSP等）、favicon用のimg-src許可を含む
   app.use(cors());  // 全オリジンからのアクセスを許可
   
   // リクエストボディの解析設定
   app.use(express.json());  // JSON形式のリクエストボディを解析
   app.use(express.urlencoded({ extended: true }));  // URL エンコード形式のボディを解析
->>>>>>> 4dc2ac01
 
   // ヘルスチェックエンドポイント - システム状態とデータベース統計を返す
   const bookmarkStorage = require('./database/bookmarkStorage');
